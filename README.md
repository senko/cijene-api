--- conflicted
+++ resolved
@@ -71,14 +71,9 @@
 odabir datuma (default: trenutni dan), `-c` za odabir lanaca (default: svi) te
 `-h` za ispis pomoći.
 
-<<<<<<< HEAD
-Logovi crawlera bit će zapisani u datoteku `crawler.log` unutar izlaznog direktorija.
-Datoteka sadrži detaljne zapise svih faza obrade (razina DEBUG i iznad).
-=======
 ### Pokretanje u Windows okolini
 
 **Napomena:** Za Windows korisnike - postavite vrijednost `PYTHONUTF8` environment varijable na `1` ili pokrenite python s `-X utf8` flag-om kako bi izbjegli probleme s character encodingom. Više detalja [na poveznici](https://github.com/senko/cijene-api/issues/9#issuecomment-2911110424).
->>>>>>> dd661949
 
 ### Web servis
 
@@ -94,220 +89,6 @@
 Servis će biti dostupan na `http://localhost:8000` (ako niste mijenjali port), a na
 `http://localhost:8000/docs` je dostupna Swagger dokumentacija API-ja.
 
-<<<<<<< HEAD
-## Docker Compose
-
-**Opis Docker Compose setupa**:
-
-*   **`db` servis**: Pokreće PostgreSQL 15. Podaci baze su trajno pohranjeni na hostu u `./docker_data/postgres/` (mapirano na `/var/lib/postgresql/data` unutar kontejnera).
-*   **`crawler` servis**: Pokreće crawler. CSV podaci koje crawler preuzme spremaju se na hostu u `./docker_data/crawler/` (mapirano na `/data` unutar kontejnera). Cron job unutar kontejnera automatski pokreće `crawler.cli.crawl /data` svakodnevno u 09:00 i 21:00. Nakon svakog preuzimanja, podaci se automatski uvoze u `db` servis.
-*   **`service` servis**: Pokreće API web servis, koji je dostupan na `http://localhost:8000`. Swagger dokumentacija je na `http://localhost:8000/docs`. Ovaj servis ovisi o `db` servisu.
-
-**Podaci i perzistencija**: Svi relevantni podaci (CSV-ovi crawlera i datoteke baze) mapirani su na host sustav u `docker_data` direktorij, čime se osigurava njihova trajnost neovisno o životnom ciklusu kontejnera.
-
-
-Za pokretanje servisa i crawlera putem Docker Compose:
-
-# Kreiraj direktorij za trajne podatke
-
-```bash
-mkdir -p docker_data/postgres
-mkdir -p docker_data/crawler
-```
-
-
-# Preimenuj i prilagodi datoteku s konfiguracijskim varijablama (ako je potrebno)
-```bash
-cp .env.example .env
-```
-
-# Pokreni Docker Compose
-```bash
-docker compose up -d
-```
-
-# Rebuildanje kontejnera ako su napravljene promjene u kodu:
-
-```bash
-docker compose down
-docker compose up -d --build
-```
-
-Crawler će se izvršavati svakodnevno u 09:00 i 21:00, a preuzeti podaci će biti pohranjeni
-u direktoriju `docker_data`. API servis će biti dostupan na `http://localhost:8000`, a
-Swagger dokumentacija na `http://localhost:8000/docs`.
-
-
-### Ručno pokretanje operacija s Docker Compose
-
-*   **Preuzimanje podataka na zahtjev (crawl & import)**:
-    Ako želite odmah pokrenuti preuzimanje podataka i njihov uvoz u bazu (bez čekanja na cron):
-    ```bash
-    docker compose exec crawler python -m crawler.cli.crawl /data
-    ```
-    Za pomoć oko `crawl` skripte:
-    ```bash
-    docker compose exec crawler python -m crawler.cli.crawl -h
-    ```
-
-*   **Preuzimanje svih povijesnih podataka od početka važenja odluke (samo CSV)**:
-    ```bash
-    docker compose exec crawler python -m crawler.cli.fetchhistory /data
-    ```
-    Nakon ovoga, možete pokrenuti ručni uvoz za `/data` kako bi se svi povijesni CSV-ovi uvezli u bazu.
-
-*   **Kreiranje sheme baze podataka**:
-    ```bash
-    docker compose exec crawler python -m crawler.cli.preparedb
-    ```
-    Kreira sve tablice, indekse i ostale strukture u bazi prema definicijama u crawler.db.model.
-
-
-```bash
-docker compose exec -it db psql -U $POSTGRES_USER -d $POSTGRES_DB
-```
-```
-cijene_db=# \dt
-               List of relations
- Schema |      Name      | Type  |    Owner    
---------+----------------+-------+-------------
- public | chains         | table | cijene_user
- public | product_prices | table | cijene_user
- public | products       | table | cijene_user
- public | store_products | table | cijene_user
- public | stores         | table | cijene_user
-(5 rows)
-```
-```bash
-python -m crawler.cli.crawl -c konzum -s tmp/
-python -m crawler.cli.crawl -c ktc -s tmp/
-python -m crawler.cli.crawl -c ktc -s -d 2025-05-26 tmp/
-docker compose exec -T db psql -U $POSTGRES_USER -d $POSTGRES_DB -c \
-"SELECT \
-  (SELECT COUNT(*) FROM chains) AS chains, \
-  (SELECT COUNT(*) FROM products) AS products, \
-  (SELECT COUNT(*) FROM stores) AS stores, \
-  (SELECT COUNT(*) FROM store_products) AS store_products, \
-  (SELECT COUNT(*) FROM product_prices) AS product_prices, \
-  (SELECT COUNT(DISTINCT valid_date) FROM product_prices) AS product_price_dates;"
-
-```
-
-docker:
-```bash
-docker compose exec -T crawler python -m crawler.cli.crawl -c ktc -s -d 2025-05-26 /data
-```
-
-```bash
-docker compose exec -T db psql -U $POSTGRES_USER -d $POSTGRES_DB -c "SELECT COUNT(*) AS price_changes
-FROM (                                      
-  SELECT                                        
-    pp.store_product_id
-  FROM product_prices pp
-  WHERE pp.valid_date IN ('2025-05-26', '2025-05-27')
-  GROUP BY pp.store_product_id
-  HAVING COUNT(DISTINCT pp.price) > 1
-) AS changed;"
-```
-
-```bash
-docker compose exec -T db psql -U $POSTGRES_USER -d $POSTGRES_DB -c "SELECT
-  c.name AS chain_name,
-  s.ext_name AS store_name,
-  p.barcode,
-  p.ext_name,
-  p.ext_brand,
-  p.ext_category,
-  p.ext_unit,
-  p.ext_quantity,
-  sp.ext_product_id AS store_product_id,
-  MAX(CASE WHEN pp.valid_date = '2025-05-26' THEN pp.price END) AS price_26,
-  MAX(CASE WHEN pp.valid_date = '2025-05-27' THEN pp.price END) AS price_27
-FROM product_prices pp
-JOIN store_products sp ON pp.store_product_id = sp.id
-JOIN products p ON sp.barcode = p.barcode
-JOIN stores s ON sp.store_id = s.id
-JOIN chains c ON s.chain_id = c.id
-WHERE pp.valid_date IN ('2025-05-26', '2025-05-27')
-GROUP BY
-  c.name, s.ext_name,
-  p.barcode, p.ext_name, p.ext_brand, p.ext_category, p.ext_unit, p.ext_quantity,
-  sp.ext_product_id
-HAVING
-  COUNT(DISTINCT pp.valid_date) = 2 AND
-  COUNT(DISTINCT pp.price) > 1
-ORDER BY c.name, s.ext_name, p.ext_name;
-"
-```
-
-```bash
-docker compose exec -T db psql -U $POSTGRES_USER -d $POSTGRES_DB -c "SELECT 
-  products.ext_name as product_name, 
-  stores.ext_name as store_name,
-  stores.ext_street_address as street_address, 
-  stores.ext_city as city, 
-  product_prices.price
-FROM product_prices
-JOIN store_products ON product_prices.store_product_id = store_products.id
-JOIN products ON store_products.barcode = products.barcode
-JOIN stores ON stores.id = store_products.store_id
-ORDER BY product_prices.price DESC
-LIMIT 100;
-"
-```
-
-```bash
-docker compose exec -T db psql -U $POSTGRES_USER -d $POSTGRES_DB -c "
-SELECT COUNT(DISTINCT sp.ext_product_id) AS distinct_ext_product_count
-FROM store_products sp
-JOIN stores s ON sp.store_id = s.id
-JOIN chains c ON s.chain_id = c.id
-WHERE c.name = 'lidl';
-"
-```
-
-## Docker DB backup
-
-Backup (with drop statements for existing tables, data and indexes):
-
-```bash
-docker compose exec db pg_dump -U $POSTGRES_USER -d $POSTGRES_DB --clean > data/backup.sql
-
-```
-
-```bash
-docker compose exec db pg_dump -U $POSTGRES_USER -d $POSTGRES_DB --clean | gzip > data/backup.sql.gz
-```
-
-Restore:
-
-or 
-```bash
-cat data/backup.sql | docker compose exec -T db psql -U $POSTGRES_USER -d $POSTGRES_DB
-```
-
-```bash
-gunzip -c data/backup.sql.gz | docker compose exec -T db psql -U $POSTGRES_USER -d $POSTGRES_DB
-```
-
-## Crawl from csv
-
-If you have CSV files from a previous crawl and want to import them into the database, 
-you can use the `--from-csv-dir` option. This is useful for testing or when you want 
-to re-import data without crawling again. It also saves new CSV files in the specified directory.
-
-Unzipped archives available in `data/` directory can be used to import data into the 
-database. Log and CSV files will be saved in the specified output directory `tmp/` in this example.
-
-```bash
-python -m crawler.cli.crawl -c zabac -d 2025-05-29 tmp --from-csv-dir data -v debug -s
-```
-
-For all chains available in the `data/` directory, on date `2025-05-15`, you can run:
-
-```bash
-python -m crawler.cli.crawl -d 2025-05-15 tmp --from-csv-dir data -v debug -s
-=======
 ## Docker
 
 Docker container crawler ima cronjob za pokretanje u 09h i 21h, definiran u `docker/crawlercron`
@@ -329,7 +110,6 @@
 
 ```bash
 docker compose exec -it crawler python -m crawler.cli.crawl -c ktc /data
->>>>>>> dd661949
 ```
 
 ## Licenca
