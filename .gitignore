# Editors / IDEs
.zed/

# Python-generated files
__pycache__/
*.py[oc]
build/
dist/
wheels/
*.egg-info

# Virtual environments
.venv

# Data
data/
tmp/
<<<<<<< HEAD
=======
docker_data/
>>>>>>> dd661949

# Configuration
.env<|MERGE_RESOLUTION|>--- conflicted
+++ resolved
@@ -15,10 +15,7 @@
 # Data
 data/
 tmp/
-<<<<<<< HEAD
-=======
 docker_data/
->>>>>>> dd661949
 
 # Configuration
 .env