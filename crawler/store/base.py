--- conflicted
+++ resolved
@@ -4,12 +4,7 @@
 from tempfile import NamedTemporaryFile, TemporaryDirectory
 from typing import Any, BinaryIO, Generator
 from time import time
-<<<<<<< HEAD
-import os
-import subprocess
-=======
 from zipfile import ZipFile
->>>>>>> b9cf6bc1
 import datetime
 from bs4 import BeautifulSoup
 from re import Pattern
@@ -123,50 +118,6 @@
         Using os unzip - we had problems with STUDENAC ZIP files (corrupted file naming)
         """
         with NamedTemporaryFile(mode="w+b") as temp_zip:
-<<<<<<< HEAD
-            self.fetch_binary(url, temp_zip)
-            temp_zip.flush()
-
-            with TemporaryDirectory() as extract_dir:
-                try:
-                    subprocess.run(
-                        [
-                            "unzip",
-                            "-qq",
-                            "-O",
-                            "UTF-8",
-                            "-o",
-                            temp_zip.name,
-                            "-d",
-                            extract_dir,
-                        ],
-                        stdout=subprocess.DEVNULL,
-                        stderr=subprocess.DEVNULL,
-                        check=False,
-                    )
-                except FileNotFoundError:
-                    logger.error("System 'unzip' not found, cannot extract ZIP archive")
-                    return
-
-                for root, _, files in os.walk(extract_dir):
-                    for filename in files:
-                        if not filename.endswith(suffix):
-                            continue
-
-                        relpath = os.path.relpath(
-                            os.path.join(root, filename), extract_dir
-                        )
-                        filepath = os.path.join(root, filename)
-
-                        try:
-                            with open(filepath, "rb") as f:
-                                content = f.read()
-                            yield (relpath, content)
-                        except Exception as e:
-                            logger.error(
-                                f"Error reading file {filepath}: {e}", exc_info=True
-                            )
-=======
             self.fetch_binary(url, temp_zip)  # type: ignore
             temp_zip.seek(0)
 
@@ -186,7 +137,6 @@
                             f"Error processing file {file_info.filename}: {e}",
                             exc_info=True,
                         )
->>>>>>> b9cf6bc1
 
     @staticmethod
     def parse_price(
